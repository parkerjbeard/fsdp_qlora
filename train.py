"""
This script trains a model using FSDP. It pulls inspiration from
- llama-recipes (https://github.com/facebookresearch/llama-recipes/blob/main/src/llama_recipes/finetuning.py)
- PyTorch FSDP docs (https://pytorch.org/tutorials/intermediate/FSDP_tutorial.html)
- bitsandbytes (https://github.com/TimDettmers/bitsandbytes)

For information on the different arguments, run `python train.py --help`

This is still a WIP and has currently only been tested with Llama 7B, Mistal 7B, & TinyLlama on a single node w/ 2 GPUs.
Not all combinations of arguments will work. See the accompanying blog post for more details.
"""

# Imports

# General
import torch, os, gc, time, safetensors, copy, math
import functools
import torch.optim as optim
from torch.optim.lr_scheduler import LambdaLR
from transformers.optimization import get_linear_schedule_with_warmup, get_constant_schedule
import bitsandbytes as bnb
import torch.distributed as dist
import torch.multiprocessing as mp
from contextlib import nullcontext
from safetensors.torch import save_file
from tqdm.auto import tqdm

# Argument parsing
from fastcore.script import call_parse, bool_arg, Param

# Torch + distributed training
from torch import nn, Tensor
from torch.nn.utils.rnn import pad_sequence
from torch.utils.data import Dataset, DataLoader, DistributedSampler
from torch.nn.parallel import DistributedDataParallel as DDP

# FSDP
from torch.distributed.fsdp import MixedPrecision, FullyShardedDataParallel as FSDP
from torch.distributed.fsdp.wrap import size_based_auto_wrap_policy
from torch.distributed.fsdp.api import BackwardPrefetch, CPUOffload, ShardingStrategy
from torch.distributed.fsdp.sharded_grad_scaler import ShardedGradScaler
from torch.distributed.fsdp import StateDictType, FullStateDictConfig
from torch.distributed.algorithms._checkpoint.checkpoint_wrapper import (
    checkpoint_wrapper,
    CheckpointImpl,
    apply_activation_checkpointing,
)

# Model loading
from safetensors import safe_open
from bitsandbytes.nn import Linear4bit, Params4bit
from accelerate import init_empty_weights
from accelerate.utils import set_seed
from peft import get_peft_model, LoraConfig, TaskType
from transformers.utils import hub, SAFE_WEIGHTS_NAME, SAFE_WEIGHTS_INDEX_NAME
from transformers import AutoTokenizer, AutoModelForCausalLM, AutoConfig, BitsAndBytesConfig


# For different model types, we'll want to import the right class for the
# check_fn in activation checkpointing (LlamaDecoderLayer for llama models for example)
from transformers.models.llama.modeling_llama import LlamaDecoderLayer
from transformers.models.mistral.modeling_mistral import MistralDecoderLayer
# Set the target class for activation checkpointing here:
GC_LAYER_CLASS = LlamaDecoderLayer

# To get rid of tokenizers warnings for now
os.environ["TOKENIZERS_PARALLELISM"] = "false"

# For logging things during training
try:
    import wandb
except ImportError:
    pass

class Logger:
    def __init__(self, args, log_to="stdout", project_name="fsdp", rank=0):
        # self.log_every_n_steps = log_every_n_steps TODO: add this back as an option
        self.log_to = log_to
        if self.log_to == "wandb" and rank==0:
            import wandb
            wandb.init(project=project_name)
            wandb.config.update(args)
        elif self.log_to == "stdout":
            print(args)

    def log(self, d, rank=0):
        if rank != 0: return
        if self.log_to == "wandb": wandb.log(d)
        elif self.log_to == "stdout": print(d)

    def finish(self, rank=0):
        if self.log_to == "wandb" and rank==0: wandb.finish()

# Utilities related to model loading
def replace_linear(model, linear_replacement, skip_modules=["lm_head"], **kwargs):
    """
    Replace linear modules with a new Linear module.
    Parameters:
        model (`torch.nn.Module`):
            Input model or `torch.nn.Module` as the function is run recursively.
        linear_replacement (`torch.nn.Module`):
            The linear module that replaces the old one. Only expects standard arguments.
            If other arguments need to be passed, use a lambda.
        skip_modules (`List[str]`, *optional*, defaults to `lm_head`):
            List of modules names not to convert. Defaults to `lm_head`.
    """
    for name, module in model.named_children():
        if len(list(module.children())) > 0:
            replace_linear(module, linear_replacement, skip_modules, **kwargs)

        if isinstance(module, torch.nn.Linear) and name not in skip_modules:
            model._modules[name] = linear_replacement(
                module.in_features,
                module.out_features,
                module.bias is not None,
                **kwargs
            )
    return model


def clear_gpu_cache(rank=None):
    """Clear the GPU cache for all ranks"""
    if rank == 0:
        print("Clearing GPU cache for all ranks")
    torch.cuda.empty_cache()


def load_param(module:nn.Module, name:str, value:Tensor, device=None, dtype=None, skip_names=[]):
    value = value.to(device=device, dtype=dtype)
    module_key, _, value_key = name.rpartition('.')
    try:
        submodule = module.get_submodule(module_key)
        print(f"Loading {name} into {module_key}")
        if any([skip_name in name for skip_name in skip_names]):
            print(f"Skipping {name} because it is in skip_names")
            return
        try:
            param = submodule.get_parameter(value_key)
            if isinstance(param, Params4bit):
                value = type(param)(value.data, **param.__dict__)
                value.cuda(device) # Terrible and wrong passing in rank for now hack
            else:
                value = type(param)(value.data)
        except AttributeError:
            pass  # it's a buffer
        setattr(submodule, value_key, value)
    except:
        print(f"Module {module_key} not found")

### DATASET (modified from llama recipes)
PROMPT_DICT = {
    "prompt_input": (
        "Below is an instruction that describes a task, paired with an input that provides further context. "
        "Write a response that appropriately completes the request.\n\n"
        "### Instruction:\n{instruction}\n\n### Input:\n{input}\n\n### Response:"
    ),
    "prompt_no_input": (
        "Below is an instruction that describes a task. "
        "Write a response that appropriately completes the request.\n\n"
        "### Instruction:\n{instruction}\n\n### Response:"
    ),
}

class InstructionDataset(Dataset):
    def __init__(self, dataset, tokenizer, partition="train"):
        self.dataset = dataset
        self.tokenizer = tokenizer

    def __len__(self):
        return len(self.dataset)

    def __getitem__(self, index):
        IGNORE_INDEX = -100  # The default setting in CrossEntropyLoss


        ann = self.dataset[index]
        if ann.get("input", "") == "":
            prompt = PROMPT_DICT["prompt_no_input"].format_map(ann)
        else:
            prompt = PROMPT_DICT["prompt_input"].format_map(ann)
        example = prompt + ann["output"]
        prompt = torch.tensor(
            self.tokenizer.encode(prompt), dtype=torch.int64
        )
        example = self.tokenizer.encode(example)
        example.append(self.tokenizer.eos_token_id)
        example = torch.tensor(
            example, dtype=torch.int64
        )
        labels = copy.deepcopy(example)
        labels[: len(prompt)] = -1
        example_mask = example.ge(0)
        label_mask = labels.ge(0)
        example[~example_mask] = 0
        labels[~label_mask] = IGNORE_INDEX

        return {
            "input_ids": example.tolist(),
            "labels": labels.tolist(),
            "attention_mask":example_mask.tolist(),
        }

# LR scheduler.
def _get_cosine_one_cycle_lr_lambda(
    current_step: int, *, num_warmup_steps: int, num_training_steps: int, min_lr_fraction = 0.1,
):
    if current_step < num_warmup_steps:
        return float(current_step) / float(max(1, num_warmup_steps))
    scale_term = (1 - min_lr_fraction)
    progress = float(current_step - num_warmup_steps) / float(max(1, num_training_steps - num_warmup_steps))
    return (math.cos(math.pi * progress)+1) * 0.5 * scale_term + min_lr_fraction

def get_cosine_one_cycle_scheduler(optimizer, num_warmup_steps, num_training_steps, min_lr_fraction=0.1):
    "A more general cosine scheduler with to control the minimum learning rate"
    lr_lambda = functools.partial(
        _get_cosine_one_cycle_lr_lambda,
        num_warmup_steps=num_warmup_steps,
        num_training_steps=num_training_steps,
        min_lr_fraction=min_lr_fraction
    )
    return LambdaLR(optimizer, lr_lambda, last_epoch=-1)

# Main function, run on each process
def fsdp_main(rank, world_size, args):

    # Setup and initialize the process group
    os.environ['MASTER_ADDR'] = args["master_addr"]
    os.environ['MASTER_PORT'] = args["master_port"]

    dist.init_process_group("nccl", rank=rank, world_size=world_size)
    torch.cuda.set_device(rank)

    # Start logging
    args["logger"] = Logger(args, log_to=args["log_to"], rank=rank)

    # Timing stuff
    init_start_event = torch.cuda.Event(enable_timing=True)
    init_end_event = torch.cuda.Event(enable_timing=True)

    # model precision, qlora compute precison, and FSDP mixed precision policy.
    # The Linear4Bit quant_storage dtype should always match the FSDP param_dtype. The compute_dtype should match the AMP compute dtype.
    # MixedPrecision(param_dtype=fp32, reduce_dtype=fp32, buffer_dtype=fp32) uses `torch.amp.autocast` to control precision.
    # limited qlora testing shows that fp16 only works with autocast while bf16 trains with both pure and autocast modes.
    # TODO: test how often this holds for mp_fp16
    mp_policy = None
    load_param_skip_names = []
    if args["precision"] == "bf16":
        torch_dtype = torch.bfloat16
        compute_dtype = torch.bfloat16
    elif args["precision"] == "fp32":
        torch_dtype = torch.float32
        compute_dtype = torch.float16
    elif args["precision"] == "fp16_autocast":
        compute_dtype = torch.float16
        torch_dtype = torch.float32
        mp_policy = MixedPrecision(param_dtype=torch.float32, reduce_dtype=torch.float32, buffer_dtype=torch.float32)
    elif args["precision"] == "bf16_autocast":
        compute_dtype = torch.bfloat16
        torch_dtype = torch.float32
        mp_policy = MixedPrecision(param_dtype=torch.float32, reduce_dtype=torch.float32, buffer_dtype=torch.float32)    
    elif args["precision"] == "bf16_buffers_autocast":
        compute_dtype = torch.bfloat16
        torch_dtype = torch.bfloat16
        mp_policy = MixedPrecision(param_dtype=torch.bfloat16, reduce_dtype=torch.bfloat16, buffer_dtype=torch.float32)
        load_param_skip_names = ['inv_freq']
    else:
        raise ValueError("Invalid precision")

    # Load tokenizer
    tokenizer = AutoTokenizer.from_pretrained(args["model_name"])
    tokenizer.pad_token_id = tokenizer.eos_token_id # TODO check if it exists first

    # # Set up dataset
    from datasets import Dataset, load_dataset
    if args["dataset"] == "alpaca":
        dataset = load_dataset("yahma/alpaca-cleaned")['train']
    elif args["dataset"] == "alpaca_sample":
        # dataset = load_dataset("yahma/alpaca-cleaned", split="train[:20]")
        dataset = load_dataset("yahma/alpaca-cleaned", split="train[:4096]")
    elif args["dataset"] == "dummy":
        dataset = Dataset.from_dict({
            'instruction': ["instruction"]*16,
            'input': ["input"]*16,
            'output': ["output"*10000]*16} # A long output to test memory usage (gets truncated)
        )

    dataset = InstructionDataset(dataset, tokenizer)
    def collate_fn(batch):
        # To list of tensors
        input_ids = [torch.tensor(item['input_ids']) for item in batch]
        attention_masks = [torch.tensor(item['attention_mask']) for item in batch]
        labels = [torch.tensor(item['labels']) for item in batch]
        # Pad + truncate
        input_ids = pad_sequence(input_ids, batch_first=True, padding_value=tokenizer.pad_token_id)[:, :args["context_length"]]
        attention_masks = pad_sequence(attention_masks, batch_first=True, padding_value=0)[:, :args["context_length"]]
        labels = pad_sequence(labels, batch_first=True, padding_value=-100)[:, :args["context_length"]]
        # Return dict
        return {'input_ids': input_ids, 'attention_mask': attention_masks, 'labels': labels}

    # For distributed training, use DistributedSampler
    sampler = DistributedSampler(dataset)

    # Use the custom collate function in DataLoader
    dataloader = DataLoader(dataset, batch_size=args["batch_size"], collate_fn=collate_fn, sampler=sampler)


    # Create model
    use_flash_attn = args['use_flash_attention']
    print("Creating model", rank)
    if args["train_type"] == "full" or args["train_type"] == "lora": # Full version
        if (args["low_memory"] and rank == 0) or (not args["low_memory"]):
            model = AutoModelForCausalLM.from_pretrained(
                args["model_name"],
                use_cache=False,
                torch_dtype=torch_dtype,
                _attn_implementation="flash_attention_2" if use_flash_attn else "sdpa"
            )
            model.to(rank).to(torch_dtype)
        else:
            cfg = AutoConfig.from_pretrained(args["model_name"])
            cfg.use_cache = False
            cfg._attn_implementation = "flash_attention_2" if use_flash_attn else "sdpa"
            with init_empty_weights():
                model = AutoModelForCausalLM.from_config(cfg)
            model.to(torch_dtype)

    elif args["train_type"] == "hf_qlora": # Quantized version (bnb edited to use bfloat16 for storage)
        bnb_config = BitsAndBytesConfig(
            load_in_4bit=True,
            bnb_4bit_quant_type="nf4",
            bnb_4bit_use_double_quant=False,
            bnb_4bit_compute_dtype=compute_dtype
        )
        model = AutoModelForCausalLM.from_pretrained(
            args["model_name"],
            use_cache=False,
            quantization_config=bnb_config,
            _attn_implementation="flash_attention_2" if use_flash_attn else "sdpa"
        )

    elif args["train_type"] == "qlora": # Our custom loading
        cfg = AutoConfig.from_pretrained(args["model_name"])
        cfg.use_cache = False
<<<<<<< HEAD
        cfg._attn_implementation = "flash_attention_2" if use_flash_attn else "sdpa"
        # cfg.update(get_model_size_config("DEBUG"))
=======
        # cfg.update(dict(num_hidden_layers=2)) # debug mode.
>>>>>>> 98f973c1
        # load model on meta device without calling init and replace nn.Linear with Linear4bit
        with init_empty_weights():
            model = AutoModelForCausalLM.from_config(cfg)
            model.model = replace_linear(model.model, Linear4bit, compute_dtype=compute_dtype,
                                         quant_type='nf4', quant_storage=torch_dtype)
        model.is_loaded_in_4bit = True

        # Grab the safetensors files that hold the weights
        try:
            idx = hub.cached_file(args["model_name"], SAFE_WEIGHTS_INDEX_NAME)
            files, _ = hub.get_checkpoint_shard_files(args["model_name"], idx)
        except OSError:
            try:
                # This means the model doesn't have a model.safetensors.index.json because it is not sharded
                files = []
                files.append(hub.cached_file(args["model_name"], SAFE_WEIGHTS_NAME))
            except OSError as e:
                # This means the model probably doesn't have a safetensors file
                raise e

        # Load in the weights, using our custom load_param function which quantizes Params4bit on the fly
        # TODO: low_memory doesn't work for QLoRA. Hangs on sharding. Something special to do for this to work, following llama-recipes doesn't work
        if (args["low_memory"] and rank == 0) or (not args["low_memory"]):
            for filename in files:
                weights = safetensors.torch.load_file(filename)
                for name, param in weights.items():
                    load_param(model, name, param, dtype=torch_dtype, device=rank, skip_names=load_param_skip_names)

    print("Model created", rank, torch.cuda.memory_allocated(rank))

    # PEFT setup (LoRA and QLoRA)
    if args["train_type"] == "lora" or args["train_type"] == "qlora" or args["train_type"] == "hf_qlora":
        peft_config = LoraConfig(
            task_type=TaskType.CAUSAL_LM, inference_mode=False,
            r=args["lora_rank"],
            lora_alpha=args["lora_alpha"],
            lora_dropout=args["lora_dropout"],
            target_modules=args["lora_target_modules"],
        )
        model = get_peft_model(model, peft_config)
        if rank==0: model.print_trainable_parameters()
        print("LoRA layers added", rank, torch.cuda.memory_allocated(rank))

    args["logger"].log({"memory_after_model_creation": torch.cuda.memory_allocated(rank)}, rank)

    # Wrap the model
    if args["wrapping_policy"] == "size":
        # Wrapping policy: wrap anything with more than 8 parameters individually:
        my_auto_wrap_policy = functools.partial(
            size_based_auto_wrap_policy, min_num_params=8
        )
    else:
        # Alternative: policy from llama-recipes:
        from torch.distributed.fsdp.wrap import _or_policy, lambda_auto_wrap_policy, transformer_auto_wrap_policy
        from peft.tuners import PrefixEncoder, PromptEmbedding, PromptEncoder
        # I think this checks for lora layers (has weight and requires_grad)
        def lambda_policy_fn(module):
            return (
                len(list(module.named_children())) == 0
                and getattr(module, "weight", None) is not None
                and module.weight.requires_grad
            )
        lambda_policy = functools.partial(lambda_auto_wrap_policy, lambda_fn=lambda_policy_fn)
        # And then this matches the rest?
        transformer_layer_name = LlamaDecoderLayer
        transformer_wrap_policy = functools.partial(
            transformer_auto_wrap_policy,
            transformer_layer_cls=(
                PrefixEncoder,
                PromptEncoder,
                PromptEmbedding,
                transformer_layer_name,
            ),
        )
        my_auto_wrap_policy = functools.partial(_or_policy, policies=[lambda_policy, transformer_wrap_policy])

    print("Wrapping model w/ FSDP", rank)
    sharding_strategy = ShardingStrategy.FULL_SHARD if not args['use_ddp'] else ShardingStrategy.NO_SHARD
    model = FSDP(
        model,
        sharding_strategy=sharding_strategy,
        auto_wrap_policy=my_auto_wrap_policy,
        use_orig_params=False,
        cpu_offload=CPUOffload(offload_params=True) if args["use_cpu_offload"] else None,
        limit_all_gathers=True, # See https://github.com/pytorch/pytorch/issues/91165
        device_id=torch.cuda.current_device(),
        sync_module_states=args["low_memory"], # TODO low memory works with LoRA but not QLoRA
        param_init_fn=lambda module: module.to_empty(device=torch.device("cuda"), recurse=False)
            if (rank!=0 and args["low_memory"]) else None, # TODO note about meta device and why we need this
        mixed_precision=mp_policy,
    )
    print("Wrapped model", rank, torch.cuda.memory_allocated(rank))
    args["logger"].log({"memory_after_model_wrap": torch.cuda.memory_allocated(rank)}, rank)

    print(model)
    print("Embed Model dtype (WRAPPED MODEL)", model._fsdp_wrapped_module.base_model.model.model.embed_tokens.weight.dtype)
    print("Buffers dtype (WRAPPED MODEL)", next(model.buffers()).dtype)
    print("Params dtype (WRAPPED MODEL)", next(model.parameters()).dtype)
    print("Model Mixed precision", model.mixed_precision.param_dtype)
    print("LORA Mixed precision", model.mixed_precision.param_dtype)    
    # import pdb; pdb.set_trace()
    decoder_layer = model._fsdp_wrapped_module.base_model.model.model.layers[0]
    print("Decoder Mixed precision", decoder_layer.mixed_precision.param_dtype)
    print("Decoder FWD pre-hook:", decoder_layer._forward_pre_hooks)
    # lora_layer = decoder_layer._fsdp_wrapped_module.self_attn.q_proj.lora_A['default']
    lora_layer = decoder_layer._fsdp_wrapped_module.self_attn.q_proj.lora_A
    print("Lora_A FWD pre-hook:", lora_layer._forward_pre_hooks)
    from torch.distributed.fsdp._common_utils import _is_fsdp_flattened
    print([(p.shape, p.dtype, _is_fsdp_flattened(p)) for p in list(decoder_layer.parameters())])
    
    
    
    # return
    # Synchronize at the start
    dist.barrier()

    # Apply activation checkpointing
    if args["use_gradient_checkpointing"]:
        non_reentrant_wrapper = functools.partial(
            checkpoint_wrapper,
            checkpoint_impl=CheckpointImpl.NO_REENTRANT,
        )
        check_fn = lambda submodule: isinstance(submodule, GC_LAYER_CLASS)
        print("Applying activation checkpointing", rank)
        apply_activation_checkpointing(
            model, checkpoint_wrapper_fn=non_reentrant_wrapper, check_fn=check_fn
        )

    if rank == 0 and args['verbose']:
        print("Model:")
        print(model)
        print("Starting training")

    # Create optimizer TODO more options here
    if args["optimizer"] == "adam": optimizer = optim.Adam(model.parameters(), lr=args['lr'])
    elif args["optimizer"] == "sgd": optimizer = optim.SGD(model.parameters(), lr=args['lr'])
    elif args["optimizer"] == "adadelta": optimizer = optim.Adadelta(model.parameters(), lr=args['lr'])
    elif args["optimizer"] == "adamw": optimizer = torch.optim.AdamW(model.parameters(), lr=args['lr'], 
                                                                     betas=(0.9,0.95), eps=1e-5, weight_decay=args['wd'])
    else: raise ValueError("Invalid optimizer")

    gradient_accumulation_steps = max(1, args['gradient_accumulation_steps'])

    # LR scheduler.
    num_training_steps = args['num_epochs'] * len(dataloader) // gradient_accumulation_steps
    num_scheduler_steps = num_training_steps * dist.get_world_size()
    num_warmup_steps = int(num_scheduler_steps * 0.1)
    if args['lr_scheduler'] == "linear":
        lr_scheduler = get_linear_schedule_with_warmup(optimizer, num_warmup_steps, num_scheduler_steps)
    elif args['lr_scheduler'] == "cosine":
        lr_scheduler = get_cosine_one_cycle_scheduler(optimizer, num_warmup_steps, num_scheduler_steps, min_lr_fraction=0.1)
    elif args['lr_scheduler'] == "constant":
        lr_scheduler = get_constant_schedule(optimizer)
    else:
        raise NotImplementedError(f"{args['lr_scheduler']} LR scheduler not implemented yet")

    # Sanity check: see what parameters the optimizer has and which require grad:
    if rank == 0 and args['verbose']:
        print("Optimizer params:")
        for group in optimizer.param_groups:
            for param in group['params']:
                print(f"Shape: {param.shape}, Requires Grad: {param.requires_grad}")

    # Autocast for mixed precision with fp16/bf16 compute types with fp32 params
    if args["precision"] in ["fp16_autocast", "bf16_autocast", "bf16_buffers_autocast"]:
        autocast = torch.cuda.amp.autocast(enabled=True, dtype=compute_dtype)
    else:
        autocast = nullcontext()
    scaler = ShardedGradScaler() if args["precision"] == "fp16_autocast" else None
    scale_loss = scaler is not None

    # Train loop
    # TODO: no_sync() is needed to accumulate gradients with cpu offloading.
    progress_bar = tqdm(range(num_training_steps), disable=rank != 0)
    if rank == 0: print("Total Training Steps:", num_training_steps)
    init_start_event.record()
    for epoch in range(args['num_epochs']):
        model.train()
        ddp_loss = torch.zeros(2).to(rank)
        for batch_idx, batch in enumerate(dataloader):

            if rank == 0 and args['verbose']: print(f"Epoch {epoch}, Batch {batch_idx}")

            # Start logging memory (first iter) if requested
            if batch_idx==0 and rank == 0 and epoch == 0 and args['profile_memory']:
                torch.cuda.memory._record_memory_history()

            # Reset peak memory to track that
            torch.cuda.reset_peak_memory_stats(rank)

            # Log memory usage
            if batch_idx==0: args["logger"].log({"memory_before_forward": torch.cuda.memory_allocated(rank)}, rank)

            # Forward pass
            with autocast:
                output = model(
                    batch['input_ids'].to(rank),
                    labels=batch['labels'].to(rank),
                    attention_mask=batch['attention_mask'].to(rank)
                )
                loss = output.loss

            # Scale loss for gradient accumulation
            loss = loss / gradient_accumulation_steps

            # Log memory usage
            if batch_idx==0: args["logger"].log({"memory_after_forward": torch.cuda.memory_allocated(rank)}, rank)

            # Backward pass
            if scale_loss:
                scaler.scale(loss).backward()
            else:
                loss.backward()

            # Record loss
            bs = batch['input_ids'].shape[0]
            ddp_loss[0] += loss.item() * bs
            ddp_loss[1] += bs

            # Step the optimizer (w/ gradient accumulation)
            if batch_idx % gradient_accumulation_steps == 0:
                if args['grad_norm'] is not None:
                    model.clip_grad_norm_(args['grad_norm'], norm_type=2.0)
                optimizer.step()
                optimizer.zero_grad()
                lr_scheduler.step()
                progress_bar.update(1)
            # Log memory usage after backwards
            if batch_idx==0: args["logger"].log({"memory_after_backward": torch.cuda.memory_allocated(rank)}, rank)

            # Print + log peak memory usage for the whole first step of training
            if batch_idx==0:
                peak_memory = torch.cuda.max_memory_allocated(rank)
                print(f"Peak memory usage (training): {peak_memory/1e9:.2f}GB", rank)
                args["logger"].log({"memory_peak": peak_memory}, rank)

            # Delete the output so more memory frees up before the next forward pass
            output = None
            loss = None

            # Stop logging memory (first iter)
            if batch_idx==0 and rank == 0 and epoch == 0 and args['profile_memory']:
                torch.cuda.memory._dump_snapshot("memory_snapshot.pickle")

            # Log loss every gradient update steps
            if batch_idx % gradient_accumulation_steps == 0:
                dist.all_reduce(ddp_loss, op=dist.ReduceOp.SUM)
                args["logger"].log({"loss": ddp_loss[0] / ddp_loss[1]}, rank)
                ddp_loss = torch.zeros(2).to(rank)
                args["logger"].log({"lr": lr_scheduler.get_last_lr()[0]}, rank)

    # Synchronize at the end and record time
    dist.barrier()
    torch.cuda.synchronize()
    init_end_event.record()

    print("Finished training", rank)

    # Print time and model
    if rank == 0:
        time_taken = init_start_event.elapsed_time(init_end_event) / 1000
        print(f"CUDA event elapsed time: {time_taken} sec")
        args["logger"].log({"time_taken": time_taken})

    # End logging
    args["logger"].finish(rank=rank)

    # Save model - ref: https://github.com/pytorch/pytorch/issues/98823
    if args["save_model"]:
        save_policy = FullStateDictConfig(offload_to_cpu=True, rank0_only=True)
        with FSDP.state_dict_type(model, StateDictType.FULL_STATE_DICT, save_policy):
            cpu_state_dict = model.state_dict()
            os.makedirs(args["output_dir"], exist_ok=True)
            if rank==0:
                print("Saving model")
                save_file(cpu_state_dict, os.path.join(args["output_dir"], "model_state_dict.safetensors"))
                print("Done", rank)

    dist.barrier() # Stop other processes ending while model saving - probably not needed?

    # Clean up
    dist.destroy_process_group()

# Entry point, using fastcore's call_parse to parse args from command line and then calling fsdp_main
@call_parse()
def main(
    world_size: int = -1, # Number of GPUs to use. -1 = all available GPUs.
    train_type: str = "lora", # "full", "lora", or "qlora"
    batch_size: int = 1, # Batch size per GPU for training
    context_length: int = 512, # Max length of input sequence (in tokens)
    gradient_accumulation_steps: int = 1, # How many steps to accumulate gradients over (increases effective batch size)
    num_epochs: int = 1, # How many epochs of training to do
    dataset: str = "alpaca_sample", # alpaca, alpaca_sample (for a 20-sample test) or "dummy" for 16 long dummy samples
    use_ddp: bool_arg = False, # Whether to use DDP instead of FSDP with full sharding
    use_flash_attention: bool_arg = False, # Whether to use flash attention
    use_gradient_checkpointing: bool_arg = True, # Whether to use fsdp's activation checkpointing
    use_cpu_offload: bool_arg = False, # Whether to use fsdp's cpu offload
    low_memory: bool_arg = False, # Load model weights only on Rank 0 to reduce CPU memory usage. Currently works for LoRA but not for QLoRA.
    precision: Param("", choices=["fp32", "bf16", "fp16_autocast", "bf16_autocast", "bf16_buffers_autocast"]) = "bf16", # mixed precision training. "fp32", "bf16", "mp_fp16_autocast", "mp_bf16_autocast", "mp_bf16_buffers_autocast".
    model_name: str = "meta-llama/Llama-2-7b-hf", # Which model to train - e.g. "TinyLlama/TinyLlama-1.1B-Chat-v1.0",
    save_model: bool_arg = False, # Whether to save the resulting model TODO
    output_dir: str = "output", # Output directory to save results to TODO
    lora_rank: int = 64, # LoRA rank for lora/qlora
    lora_alpha: int = 16, # LoRA alpha for lora/qlora
    lora_dropout: float = 0.1, # LoRA dropout for lora/qlora
    lora_target_modules = "all", # If 'none', uses peft defaults. Use 'all' for our best guess for mistral+llama
    verbose: bool_arg = True, # Whether to print extra info for debugging
    lr: float = 1e-5, # Learning rate
    grad_norm: float = 0.3, # Gradient norm clipping
    wd: float = 0.1, # Weight decay
    profile_memory: bool_arg = False, # Whether to profile memory usage for the first batch
    optimizer: str = "adamw", # adam, sgd or adadelta
    lr_scheduler: Param("", choices=["constant", "linear", "cosine"]) = "constant", # lr scheduler to use
    log_to: str = "stdout", # wandb or stdout
    wrapping_policy: str = "llamarecipes", # "size" or "llamarecipes" to test different things TODO size doesn't work for QLoRA
    master_addr: str = "localhost", # For distributed training
    master_port: str = "12355", # For distributed training, must be the same for all processes
    seed: int = 42, # Random seed
):

    # Set world size
    if world_size == -1:
        world_size = torch.cuda.device_count()
    print(f"World size: {world_size}")

    # Get all args which will be passed to fsdp_main
    args = dict(locals())
    set_seed(args['seed'])
    if args['verbose']: print(args)

    # If lora_target_modules is 'all', set sensible defaults for llama + mistral type modules
    # See peft.utils.constants -> TRANSFORMERS_MODELS_TO_LORA_TARGET_MODULES_MAPPING for the current defaults
    if lora_target_modules == "all":
        args["lora_target_modules"] = ["k_proj", "q_proj", "v_proj", "up_proj", "down_proj", "gate_proj"]
    elif lora_target_modules.lower() == "none":
        args["lora_target_modules"] = None

    if args["precision"] in ["bf16", "bf16_autocast", "bf16_buffers_autocast"] and not torch.cuda.is_bf16_supported():
        raise ValueError('Current device does not support bfloat16')

    # Run
    mp.spawn(fsdp_main,
        args=(world_size, args),
        nprocs=world_size,
        join=True)<|MERGE_RESOLUTION|>--- conflicted
+++ resolved
@@ -341,12 +341,8 @@
     elif args["train_type"] == "qlora": # Our custom loading
         cfg = AutoConfig.from_pretrained(args["model_name"])
         cfg.use_cache = False
-<<<<<<< HEAD
         cfg._attn_implementation = "flash_attention_2" if use_flash_attn else "sdpa"
-        # cfg.update(get_model_size_config("DEBUG"))
-=======
         # cfg.update(dict(num_hidden_layers=2)) # debug mode.
->>>>>>> 98f973c1
         # load model on meta device without calling init and replace nn.Linear with Linear4bit
         with init_empty_weights():
             model = AutoModelForCausalLM.from_config(cfg)
